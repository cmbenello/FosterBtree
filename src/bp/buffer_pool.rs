#[allow(unused_imports)]
use crate::log;

#[cfg(feature = "iouring_async")]
use crate::file_manager::iouring_async::GlobalRings;

use crate::{file_manager::FileStats, log_debug, random::gen_random_int, rwlatch::RwLatch};

use super::{
    buffer_frame::{BufferFrame, FrameReadGuard, FrameWriteGuard},
    eviction_policy::EvictionPolicy,
    mem_pool_trait::{ContainerKey, MemPool, MemPoolStatus, MemoryStats, PageFrameKey, PageKey},
};

use crate::file_manager::{FileManager, FileManagerTrait};

use std::{
    cell::{RefCell, UnsafeCell},
    collections::{BTreeMap, HashMap},
    fs::create_dir_all,
    path::PathBuf,
    sync::{
        atomic::{AtomicUsize, Ordering},
        Arc,
    },
};

use concurrent_queue::ConcurrentQueue;
use dashmap::DashMap;

pub struct ContainerFileManager {
    base_dir: PathBuf,
    container_to_file: DashMap<ContainerKey, (Arc<AtomicUsize>, Arc<FileManager>)>,
    #[cfg(feature = "iouring_async")]
    ring: Arc<GlobalRings>,
}

impl ContainerFileManager {
    pub fn new(base_dir: PathBuf) -> Result<Self, std::io::Error> {
        // Identify all the directories. A directory corresponds to a database.
        // A file in the directory corresponds to a container.
        // Create a FileManager for each file and store it in the container.
        // If base_dir does not exist, then create it.
        create_dir_all(&base_dir)?;

        #[cfg(feature = "iouring_async")]
        let ring = Arc::new(GlobalRings::new(128));

        let container_to_file = DashMap::new();
        for entry in std::fs::read_dir(&base_dir).unwrap() {
            let entry = entry.unwrap();
            let db_path = entry.path();
            if db_path.is_dir() {
                let db_id = db_path
                    .file_name()
                    .unwrap()
                    .to_str()
                    .unwrap()
                    .parse()
                    .unwrap();
                for entry in std::fs::read_dir(&db_path).unwrap() {
                    let entry = entry.unwrap();
                    let file_path = entry.path();
                    if file_path.is_file() {
                        let c_id = file_path
                            .file_name()
                            .unwrap()
                            .to_str()
                            .unwrap()
                            .parse()
                            .unwrap();
                        #[cfg(feature = "iouring_async")]
                        let fm = Arc::new(FileManager::new(&db_path, c_id, ring.clone()).unwrap());
                        #[cfg(not(feature = "iouring_async"))]
                        let fm = Arc::new(FileManager::new(&db_path, c_id).unwrap());
                        let counter = Arc::new(AtomicUsize::new(fm.num_pages()));
                        container_to_file.insert(ContainerKey { db_id, c_id }, (counter, fm));
                    }
                }
            }
        }

        Ok(ContainerFileManager {
            base_dir,
            container_to_file,
            #[cfg(feature = "iouring_async")]
            ring,
        })
    }

    pub fn get_file_manager(&self, c_key: ContainerKey) -> (Arc<AtomicUsize>, Arc<FileManager>) {
        let file = self.container_to_file.entry(c_key).or_insert_with(|| {
            let db_path = self.base_dir.join(c_key.db_id.to_string());
            #[cfg(feature = "iouring_async")]
            let fm = Arc::new(FileManager::new(&db_path, c_key.c_id, self.ring.clone()).unwrap());
            #[cfg(not(feature = "iouring_async"))]
            let fm = Arc::new(FileManager::new(&db_path, c_key.c_id).unwrap());
            let counter = Arc::new(AtomicUsize::new(fm.num_pages()));
            (counter, fm)
        });
        file.value().clone()
    }

    pub fn get_stats(&self) -> Vec<(ContainerKey, FileStats)> {
        let mut vec = Vec::new();
        for fm in self.container_to_file.iter() {
            let stats = fm.1.get_stats();
            vec.push((*fm.key(), stats));
        }
        vec
    }

    pub fn flush_all(&self) -> Result<(), MemPoolStatus> {
        for fm in self.container_to_file.iter() {
            fm.1.flush()?;
        }
        Ok(())
    }
}

const EVICTION_SCAN_TRIALS: usize = 5;
const EVICTION_SCAN_DEPTH: usize = 10;

/// Statistics kept by the buffer pool.
/// These statistics are used for decision making.
struct BPStats {
    new_page_request: AtomicUsize,
    read_request: AtomicUsize,
    read_request_waiting_for_write: AtomicUsize,
    write_request: AtomicUsize,
}

impl std::fmt::Display for BPStats {
    fn fmt(&self, f: &mut std::fmt::Formatter<'_>) -> std::fmt::Result {
        write!(
            f,
            "New Page: {}\nRead Count: {}\nWrite Count: {}",
            self.new_page_request.load(Ordering::Relaxed),
            self.read_request.load(Ordering::Relaxed),
            self.write_request.load(Ordering::Relaxed)
        )
    }
}

impl BPStats {
    pub fn new() -> Self {
        BPStats {
            new_page_request: AtomicUsize::new(0),
            read_request: AtomicUsize::new(0),
            read_request_waiting_for_write: AtomicUsize::new(0),
            write_request: AtomicUsize::new(0),
        }
    }

    pub fn clear(&self) {
        self.new_page_request.store(0, Ordering::Relaxed);
        self.read_request.store(0, Ordering::Relaxed);
        self.read_request_waiting_for_write
            .store(0, Ordering::Relaxed);
        self.write_request.store(0, Ordering::Relaxed);
    }

    pub fn new_page(&self) -> usize {
        self.new_page_request.load(Ordering::Relaxed)
    }

    pub fn inc_new_page(&self) {
        #[cfg(feature = "stat")]
        self.new_page_request.fetch_add(1, Ordering::Relaxed);
    }

    pub fn inc_new_pages(&self, _num_pages: usize) {
        #[cfg(feature = "stat")]
        self.new_page_request
            .fetch_add(_num_pages, Ordering::Relaxed);
    }

    pub fn read_count(&self) -> usize {
        self.read_request.load(Ordering::Relaxed)
    }

    pub fn inc_read_count(&self) {
        #[cfg(feature = "stat")]
        self.read_request.fetch_add(1, Ordering::Relaxed);
    }

    pub fn read_request_waiting_for_write_count(&self) -> usize {
        self.read_request_waiting_for_write.load(Ordering::Relaxed)
    }

    pub fn inc_read_request_waiting_for_write_count(&self) {
        #[cfg(feature = "stat")]
        self.read_request_waiting_for_write
            .fetch_add(1, Ordering::Relaxed);
    }

    pub fn write_count(&self) -> usize {
        self.write_request.load(Ordering::Relaxed)
    }

    pub fn inc_write_count(&self) {
        #[cfg(feature = "stat")]
        self.write_request.fetch_add(1, Ordering::Relaxed);
    }
}

struct EvictionCandidate {
    candidates: [usize; EVICTION_SCAN_DEPTH],
}

thread_local! {
    static EVICTION_CANDIDATE: RefCell<EvictionCandidate> = const { RefCell::new(EvictionCandidate {
        candidates: [0; EVICTION_SCAN_DEPTH],
    }) };
}

pub struct ThreadLocalEvictionCandidate;

impl ThreadLocalEvictionCandidate {
    pub fn choose_eviction_candidate<'a>(
        &self,
        frames: &'a [BufferFrame],
    ) -> Option<FrameWriteGuard<'a>> {
        let num_frames = frames.len();
        let mut result = None;
        EVICTION_CANDIDATE.with(|c| {
            let mut candidates = c.borrow_mut();
            let eviction_candidates = &mut candidates.candidates;
            for _ in 0..EVICTION_SCAN_TRIALS {
                // Initialize the eviction candidates with max
                for candidate in eviction_candidates.iter_mut().take(EVICTION_SCAN_DEPTH) {
                    *candidate = usize::MAX;
                }

                // Generate the eviction candidates.
                // If the number of frames is greater than the scan depth, then generate distinct random numbers.
                // Otherwise, use all the frames as candidates.
                if num_frames > EVICTION_SCAN_DEPTH {
                    // Generate **distinct** random numbers.
                    for _ in 0..3 * EVICTION_SCAN_DEPTH {
                        let rand_idx = gen_random_int(0, num_frames - 1);
                        eviction_candidates[rand_idx % EVICTION_SCAN_DEPTH] = rand_idx;
                        // Use mod to avoid duplicates
                    }
                } else {
                    // Use all the frames as candidates
                    for (i, candidate) in
                        eviction_candidates.iter_mut().enumerate().take(num_frames)
                    {
                        *candidate = i;
                    }
                }
                log_debug!("Eviction candidates: {:?}", self.eviction_candidates);

                // Go through the eviction candidates and find the victim
                let mut frame_with_min_score: Option<FrameWriteGuard> = None;
                for i in eviction_candidates.iter() {
                    if i == &usize::MAX {
                        // Skip the invalid index
                        continue;
                    }
                    let frame = frames[*i].try_write(false);
                    if let Some(guard) = frame {
                        if let Some(current_min_score) = frame_with_min_score.as_ref() {
                            if guard.eviction_score() < current_min_score.eviction_score() {
                                frame_with_min_score = Some(guard);
                            } else {
                                // No need to update the min frame
                            }
                        } else {
                            frame_with_min_score = Some(guard);
                        }
                    } else {
                        // Could not acquire the lock. Do not consider this frame.
                    }
                }

                log_debug!("Frame with min score: {:?}", frame_with_min_score);

                #[allow(clippy::manual_map)]
                if let Some(guard) = frame_with_min_score {
                    log_debug!("Victim found @ frame({})", guard.frame_id());
                    result = Some(guard);
                    break;
                } else {
                    log_debug!("All latched");
                    continue;
                }
            }
        });

        result
    }
}

/// Buffer pool that manages the buffer frames.
pub struct BufferPool {
    remove_dir_on_drop: bool,
    path: PathBuf,
    latch: RwLatch,
    clean_frames_hints: ConcurrentQueue<usize>, // A hint for quickly finding a clean frame. Whenever a clean frame is found, it is pushed to this queue so that it can be quickly found.
    frames: UnsafeCell<Vec<BufferFrame>>, // The Vec<frames> is fixed size. If not fixed size, then Pin must be used to ensure that the frame does not move when the vector is resized.
    container_file_manager: ContainerFileManager,
    page_to_frame: UnsafeCell<HashMap<PageKey, usize>>, // (c_key, page_id) -> frame_index
    stats: BPStats,
}

impl Drop for BufferPool {
    fn drop(&mut self) {
        if self.remove_dir_on_drop {
            std::fs::remove_dir_all(&self.path).unwrap();
        } else {
            // Persist all the pages to disk
            self.flush_all_and_reset().unwrap();
        }
    }
}

impl BufferPool {
    /// Create a new buffer pool with the given number of frames.
    /// Directory structure
    /// * bp_dir
    ///    * db_dir
    ///      * container_file
    ///
    /// The buffer pool will create the bp_dir if it does not exist.
    /// The db_dir and container_file are lazily created when a page is evicted and
    /// a file manager is constructed.
    /// If remove_dir_on_drop is true, then the bp_dir will be removed when the buffer pool is dropped.
    pub fn new<P: AsRef<std::path::Path>>(
        bp_dir: P,
        num_frames: usize,
        remove_dir_on_drop: bool,
    ) -> Result<Self, MemPoolStatus> {
        log_debug!("Buffer pool created: num_frames: {}", num_frames);

        let container_file_manager = ContainerFileManager::new(bp_dir.as_ref().to_path_buf())?;

        let clean_frames_hints = ConcurrentQueue::unbounded();
        for i in 0..num_frames {
            clean_frames_hints.push(i).unwrap();
        }

        let frames = (0..num_frames)
            .map(|i| BufferFrame::new(i as u32))
            .collect();

        Ok(BufferPool {
            remove_dir_on_drop,
            path: bp_dir.as_ref().to_path_buf(),
            latch: RwLatch::default(),
            page_to_frame: UnsafeCell::new(HashMap::new()),
            clean_frames_hints,
            frames: UnsafeCell::new(frames),
            container_file_manager,
            stats: BPStats::new(),
        })
    }

    pub fn eviction_stats(&self) -> String {
        "Eviction stats not supported".to_string()
    }

    pub fn file_stats(&self) -> String {
        "File stat is disabled".to_string()
    }

    fn shared(&self) {
        self.latch.shared();
    }

    fn exclusive(&self) {
        self.latch.exclusive();
    }

    fn release_shared(&self) {
        self.latch.release_shared();
    }

    fn release_exclusive(&self) {
        self.latch.release_exclusive();
    }

    /// Choose a victim frame to be evicted.
    /// If all the frames are latched, then return None.
    fn choose_victim(&self) -> Option<FrameWriteGuard> {
        let frames = unsafe { &*self.frames.get() };

        // First, try the clean frames hints
        while let Ok(victim) = self.clean_frames_hints.pop() {
            let frame = frames[victim].try_write(false);
            if let Some(guard) = frame {
                return Some(guard);
            } else {
                // The frame is latched. Try the next frame.
            }
        }

        ThreadLocalEvictionCandidate.choose_eviction_candidate(frames)
    }

    /// Choose multiple victims to be evicted
    /// The returned vector may contain fewer frames thant he requested number of victims.
    /// It can also return an empty vector.
    fn choose_victims(&self, num_victims: usize) -> Vec<FrameWriteGuard> {
        let frames = unsafe { &*self.frames.get() };
        let num_victims = frames.len().min(num_victims);
        let mut victims = Vec::with_capacity(num_victims);

        // First, try the clean frames hints
        while let Ok(victim) = self.clean_frames_hints.pop() {
            let frame = frames[victim].try_write(false);
            if let Some(guard) = frame {
                victims.push(guard);
                if victims.len() == num_victims {
                    return victims;
                }
            } else {
                // The frame is latched. Try the next frame.
            }
        }

        while victims.len() < num_victims {
            if let Some(victim) = ThreadLocalEvictionCandidate.choose_eviction_candidate(frames) {
                victims.push(victim);
            } else {
                break;
            }
        }

        victims
    }

    // The exclusive latch is NOT NEEDED when calling this function
    // This function will write the victim page to disk if it is dirty, and set the dirty bit to false.
    fn write_victim_to_disk_if_dirty_w(
        &self,
        victim: &FrameWriteGuard,
    ) -> Result<(), MemPoolStatus> {
        if let Some(key) = victim.page_key() {
            if victim
                .dirty()
                .compare_exchange(true, false, Ordering::AcqRel, Ordering::Acquire)
                .is_ok()
            {
                // Until this file object is dropped, a lock is held on the shard of the map.
                let (_, file) = self.container_file_manager.get_file_manager(key.c_key);
                file.write_page(key.page_id, victim)?;
            }
        }

        Ok(())
    }

    // The exclusive latch is NOT NEEDED when calling this function
    // This function will write the victim page to disk if it is dirty, and set the dirty bit to false.
    fn write_victim_to_disk_if_dirty_r(
        &self,
        victim: &FrameReadGuard,
    ) -> Result<(), MemPoolStatus> {
        if let Some(key) = victim.page_key() {
            // Compare and swap is_dirty because we don't want to write the page if it is already written by another thread.
            if victim
                .dirty()
                .compare_exchange(true, false, Ordering::AcqRel, Ordering::Acquire)
                .is_ok()
            {
                // Until this file object is dropped, a lock is held on the shard of the map.
                let (_, file) = self.container_file_manager.get_file_manager(key.c_key);
                file.write_page(key.page_id, victim)?;
            }
        }

        Ok(())
    }
}

impl MemPool for BufferPool {
    /// Create a new page for write in memory.
    /// NOTE: This function does not write the page to disk.
    /// See more at `handle_page_fault(key, new_page=true)`
    /// The newly allocated page is not formatted except for the page id.
    /// The caller is responsible for initializing the page.
    fn create_new_page_for_write(
        &self,
        c_key: ContainerKey,
    ) -> Result<FrameWriteGuard, MemPoolStatus> {
        self.stats.inc_new_page();

        // 1. Choose victim
        if let Some(mut victim) = self.choose_victim() {
            // 2. Handle eviction if the victim is dirty
            let res = self.write_victim_to_disk_if_dirty_w(&victim);

            match res {
                Ok(()) => {
                    // 3. Modify the page_to_frame mapping. Critical section.
                    // Need to remove the old mapping and insert the new mapping.
                    let page_key = {
                        self.exclusive();
                        let page_to_frame = unsafe { &mut *self.page_to_frame.get() };
                        let file_page_counter =
                            self.container_file_manager.get_file_manager(c_key).0;
                        // Remove the old mapping
                        if let Some(old_key) = victim.page_key() {
                            page_to_frame.remove(old_key).unwrap(); // Unwrap is safe because victim's write latch is held. No other thread can remove the old key from page_to_frame before this thread.
                        }
                        // Insert the new mapping
                        let page_id = file_page_counter.fetch_add(1, Ordering::Relaxed) as u32;
                        let index = victim.frame_id();
                        let key = PageKey::new(c_key, page_id);
                        page_to_frame.insert(key, index as usize);
                        self.release_exclusive();
                        key
                    };

                    // 4. Initialize the page
                    victim.set_id(page_key.page_id); // Initialize the page with the page id
                    victim.page_key_mut().replace(page_key); // Set the frame key to the new page key
                    victim.dirty().store(true, Ordering::Release);

                    Ok(victim)
                }
                Err(e) => Err(e),
            }
        } else {
            // Victim Selection failed
            Err(MemPoolStatus::CannotEvictPage)
        }
    }

    fn create_new_pages_for_write(
        &self,
        c_key: ContainerKey,
        num_pages: usize,
    ) -> Result<Vec<FrameWriteGuard>, MemPoolStatus> {
        assert!(num_pages > 0);
        self.stats.inc_new_pages(num_pages);

        // 1. Choose victims
        let mut victims = self.choose_victims(num_pages);
        if !victims.is_empty() {
            // 2. Handle eviction if the page is dirty
            for victim in victims.iter_mut() {
                let res = self.write_victim_to_disk_if_dirty_w(victim);
                res?
            }

            let start_page_id = {
                // 3. Modify the page_to_frame mapping. Critical section.
                // Need to remove the old mapping and insert the new mapping.
                self.exclusive();
                let page_to_frame = unsafe { &mut *self.page_to_frame.get() };
                let file_page_counter = self.container_file_manager.get_file_manager(c_key).0;

                // Remove the old mapping
                for victim in victims.iter() {
                    if let Some(old_key) = victim.page_key() {
                        page_to_frame.remove(old_key).unwrap(); // Unwrap is safe because victim's write latch is held. No other thread can remove the old key from page_to_frame before this thread.
                    }
                }

<<<<<<< HEAD
        let fm = container_to_file.entry(c_key).or_insert_with(|| {
            match FileManager::new(self.path.join(c_key.db_id.to_string()), c_key.c_id){
                Ok(x) => x,
                Err(y) => panic!("{:?}", y),
            }
        });
=======
                // Insert the new mapping
                let start_page_id =
                    file_page_counter.fetch_add(num_pages, Ordering::Relaxed) as u32;
                for (i, victim) in victims.iter_mut().enumerate().take(num_pages) {
                    let page_id = start_page_id + i as u32;
                    let key = PageKey::new(c_key, page_id);
                    page_to_frame.insert(key, victim.frame_id() as usize);
                }
>>>>>>> 616b31ce

                self.release_exclusive();
                start_page_id
            };

            // Victim modification will be done outside the critical section
            // as the frame is already write-latched.
            for (i, victim) in victims.iter_mut().enumerate() {
                let page_id = start_page_id + i as u32;
                let key = PageKey::new(c_key, page_id);
                victim.set_id(page_id);
                victim.page_key_mut().replace(key);
                victim.dirty().store(true, Ordering::Release);
            }

            Ok(victims)
        } else {
            // Victims not found
            Err(MemPoolStatus::CannotEvictPage)
        }
    }

    fn get_page_for_write(&self, key: PageFrameKey) -> Result<FrameWriteGuard, MemPoolStatus> {
        log_debug!("Page write: {}", key);
        self.stats.inc_write_count();

        #[cfg(not(feature = "no_bp_hint"))]
        {
            // Fast path access to the frame using frame_id
            let frame_id = key.frame_id();
            let frames = unsafe { &*self.frames.get() };
            if (frame_id as usize) < frames.len() {
                match frames[frame_id as usize].try_write(false) {
                    Some(g) if g.page_key().map(|k| k == key.p_key()).unwrap_or(false) => {
                        g.evict_info().update();
                        g.dirty().store(true, Ordering::Release);
                        log_debug!("Page fast path write: {}", key);
                        return Ok(g);
                    }
                    _ => {}
                }
            }
            // Failed due to one of the following reasons:
            // 1. The page key does not match.
            // 2. The page key is not set (empty frame).
            // 3. The frame is latched.
            // 4. The frame id is out of bounds.
            log_debug!("Page fast path write failed{}", key);
        }

        // Critical section.
        // 1. Check the page-to-frame mapping and get a frame index.
        // 2. If the page is found, then try to acquire a write-latch, after which, the critical section ends.
        // 3. If the page is not found, then a victim must be chosen to evict.
        {
            self.shared();
            let page_to_frame = unsafe { &mut *self.page_to_frame.get() };
            let frames = unsafe { &mut *self.frames.get() };

            if let Some(&index) = page_to_frame.get(&key.p_key()) {
                let guard = frames[index].try_write(true);
                self.release_shared(); // Critical section ends here
                return guard
                    .inspect(|g| {
                        g.evict_info().update();
                    })
                    .ok_or(MemPoolStatus::FrameWriteLatchGrantFailed);
            }
            self.release_shared();
        }

        // Critical section.
        // 1. Check the page-to-frame mapping and get a frame index.
        // 2. If the page is found, then try to acquire a write-latch, after which, the critical section ends.
        // 3. If the page is not found, then choose a victim and remove this mapping and insert the new mapping, after which, the critical section ends.
        // 3.1. An optimization is to find a victim and handle IO outside the critical section.

        // Before entering the critical section, we will find a frame that we can write to.
        let mut victim = self.choose_victim().ok_or(MemPoolStatus::CannotEvictPage)?;
        self.write_victim_to_disk_if_dirty_w(&victim).unwrap();
        // Now we have a clean victim that can be used for writing.
        assert!(!victim.dirty().load(Ordering::Acquire));

        // Start the critical section.
        {
            self.exclusive();

            let page_to_frame = unsafe { &mut *self.page_to_frame.get() };
            let frames = unsafe { &mut *self.frames.get() };
            match page_to_frame.get(&key.p_key()) {
                Some(&index) => {
                    // Unlikely path as it is already checked in the critical section above with the shared latch.
                    let guard = frames[index].try_write(true);
                    self.release_exclusive();

                    self.clean_frames_hints.push(index).unwrap();
                    drop(victim); // Release the write latch on the unused victim

                    guard
                        .inspect(|g| {
                            g.evict_info().update();
                        })
                        .ok_or(MemPoolStatus::FrameWriteLatchGrantFailed)
                }
                None => {
                    // Likely path as the page has not been found in the page_to_frame mapping.
                    // Remove the victim from the page_to_frame mapping
                    if let Some(old_key) = victim.page_key() {
                        page_to_frame.remove(old_key).unwrap();
                        // Unwrap is safe because victim's write latch is held. No other thread can remove the old key from page_to_frame before this thread.
                    }
                    // Insert the new mapping
                    page_to_frame.insert(key.p_key(), victim.frame_id() as usize);

                    self.release_exclusive();

                    // Read the wanted page from disk.
                    let file = self
                        .container_file_manager
                        .get_file_manager(key.p_key().c_key)
                        .1;
                    file.read_page(key.p_key().page_id, &mut victim).map(|()| {
                        victim.page_key_mut().replace(key.p_key());
                        victim.evict_info().reset();
                        victim.evict_info().update();
                    })?;
                    victim.dirty().store(true, Ordering::Release); // Prepare the page for writing.
                    Ok(victim)
                }
            }
        }
    }

    fn get_page_for_read(&self, key: PageFrameKey) -> Result<FrameReadGuard, MemPoolStatus> {
        log_debug!("Page read: {}", key);
        self.stats.inc_read_count();

        #[cfg(not(feature = "no_bp_hint"))]
        {
            // Fast path access to the frame using frame_id
            let frame_id = key.frame_id();
            let frames = unsafe { &*self.frames.get() };
            if (frame_id as usize) < frames.len() {
                let guard = frames[frame_id as usize].try_read();
                match guard {
                    Some(g) if g.page_key().map(|k| k == key.p_key()).unwrap_or(false) => {
                        // Update the eviction info
                        g.evict_info().update();
                        log_debug!("Page fast path read: {}", key);
                        return Ok(g);
                    }
                    _ => {}
                }
            }
            // Failed due to one of the following reasons:
            // 1. The page key does not match.
            // 2. The page key is not set (empty frame).
            // 3. The frame is latched.
            // 4. The frame id is out of bounds.
            log_debug!("Page fast path read failed: {}", key);
        };

        // Critical section.
        // 1. Check the page-to-frame mapping and get a frame index.
        // 2. If the page is found, then try to acquire a read-latch, after which, the critical section ends.
        // 3. If the page is not found, then a victim must be chosen to evict.
        {
            self.shared();
            let page_to_frame = unsafe { &mut *self.page_to_frame.get() };
            let frames = unsafe { &mut *self.frames.get() };

            if let Some(&index) = page_to_frame.get(&key.p_key()) {
                let guard = frames[index].try_read();
                self.release_shared();
                return guard
                    .inspect(|g| {
                        g.evict_info().update();
                    })
                    .ok_or(MemPoolStatus::FrameReadLatchGrantFailed);
            }
            self.release_shared();
        }

        // Critical section.
        // 1. Check the page-to-frame mapping and get a frame index.
        // 2. If the page is found, then try to acquire a read-latch, after which, the critical section ends.
        // 3. If the page is not found, then choose a victim and remove this mapping and insert the new mapping, after which, the critical section ends.
        // 3.1. An optimization is to find a victim and handle IO outside the critical section.

        // Before entering the critical section, we will find a frame that we can read from.
        let mut victim = self.choose_victim().ok_or(MemPoolStatus::CannotEvictPage)?;
        if victim.dirty().load(Ordering::Acquire) {
            self.stats.inc_read_request_waiting_for_write_count();
        }
        self.write_victim_to_disk_if_dirty_w(&victim).unwrap();
        // Now we have a clean victim that can be used for reading.
        assert!(!victim.dirty().load(Ordering::Acquire));

        // Start the critical section.
        {
            self.exclusive();

            let page_to_frame = unsafe { &mut *self.page_to_frame.get() };
            let frames = unsafe { &mut *self.frames.get() };
            match page_to_frame.get(&key.p_key()) {
                Some(&index) => {
                    // Unlikely path as it is already checked in the critical section above with the shared latch.
                    let guard = frames[index].try_read();
                    self.release_exclusive();

                    self.clean_frames_hints.push(index).unwrap();
                    drop(victim); // Release the write latch on the unused victim

                    guard
                        .inspect(|g| {
                            g.evict_info().update();
                        })
                        .ok_or(MemPoolStatus::FrameReadLatchGrantFailed)
                }
                None => {
                    // Likely path as the page has not been found in the page_to_frame mapping.
                    // Remove the victim from the page_to_frame mapping
                    if let Some(old_key) = victim.page_key() {
                        page_to_frame.remove(old_key).unwrap(); // Unwrap is safe because victim's write latch is held. No other thread can remove the old key from page_to_frame before this thread.
                    }
                    // Insert the new mapping
                    page_to_frame.insert(key.p_key(), victim.frame_id() as usize);

                    self.release_exclusive();

                    let file = self
                        .container_file_manager
                        .get_file_manager(key.p_key().c_key)
                        .1;
                    file.read_page(key.p_key().page_id, &mut victim).map(|()| {
                        victim.page_key_mut().replace(key.p_key());
                        victim.evict_info().reset();
                        victim.evict_info().update();
                    })?;
                    Ok(victim.downgrade())
                }
            }
        }
    }

    fn prefetch_page(&self, _key: PageFrameKey) -> Result<(), MemPoolStatus> {
        Ok(())
    }

    fn flush_all(&self) -> Result<(), MemPoolStatus> {
        self.shared();

        let frames = unsafe { &*self.frames.get() };
        for frame in frames.iter() {
            let frame = loop {
                if let Some(guard) = frame.try_read() {
                    break guard;
                }
                // spin
                std::hint::spin_loop();
            };
            self.write_victim_to_disk_if_dirty_r(&frame)
                .inspect_err(|_| {
                    self.release_shared();
                })?;
        }

        // Call fsync on all the files
        self.container_file_manager.flush_all().inspect_err(|_| {
            self.release_shared();
        })?;

        self.release_shared();
        Ok(())
    }

    fn fast_evict(&self, _frame_id: u32) -> Result<(), MemPoolStatus> {
        // do nothing for now.
        Ok(())
    }

    // Just return the runtime stats
    fn stats(&self) -> MemoryStats {
        let new_page = self.stats.new_page();
        let read_count = self.stats.read_count();
        let read_count_waiting_for_write = self.stats.read_request_waiting_for_write_count();
        let write_count = self.stats.write_count();
        let mut num_frames_per_container = BTreeMap::new();
        for frame in unsafe { &*self.frames.get() }.iter() {
            let frame = frame.read();
            if let Some(key) = frame.page_key() {
                *num_frames_per_container.entry(key.c_key).or_insert(0) += 1;
            }
        }
        let mut disk_io_per_container = BTreeMap::new();
        for (c_key, file_stats) in &self.container_file_manager.get_stats() {
            disk_io_per_container.insert(
                *c_key,
                (
                    file_stats.read_count() as i64,
                    file_stats.write_count() as i64,
                ),
            );
        }
        let (total_disk_read, total_disk_write) = disk_io_per_container
            .iter()
            .fold((0, 0), |acc, (_, (read, write))| {
                (acc.0 + read, acc.1 + write)
            });
        MemoryStats {
            bp_num_frames_in_mem: unsafe { &*self.frames.get() }.len(),
            bp_new_page: new_page,
            bp_read_frame: read_count,
            bp_read_frame_wait: read_count_waiting_for_write,
            bp_write_frame: write_count,
            bp_num_frames_per_container: num_frames_per_container,
            disk_read: total_disk_read as usize,
            disk_write: total_disk_write as usize,
            disk_io_per_container,
        }
    }

    // Reset the runtime stats
    fn reset_stats(&self) {
        self.stats.clear();
    }

    /// Reset the buffer pool to its initial state.
    /// This will write all the dirty pages to disk and flush the files.
    /// After this operation, the buffer pool will have all the frames cleared.
    fn flush_all_and_reset(&self) -> Result<(), MemPoolStatus> {
        self.exclusive();

        let frames = unsafe { &*self.frames.get() };
        let page_to_frame = unsafe { &mut *self.page_to_frame.get() };

        for frame in frames.iter() {
            let mut frame = loop {
                if let Some(guard) = frame.try_write(false) {
                    break guard;
                }
                // spin
                std::hint::spin_loop();
            };
            self.write_victim_to_disk_if_dirty_w(&frame)
                .inspect_err(|_| {
                    self.release_exclusive();
                })?;
            frame.clear();
        }

        self.container_file_manager.flush_all().inspect_err(|_| {
            self.release_exclusive();
        })?;

        page_to_frame.clear();

        while self.clean_frames_hints.pop().is_ok() {}
        for i in 0..frames.len() {
            self.clean_frames_hints.push(i).unwrap();
        }

        self.release_exclusive();
        Ok(())
    }

    fn clear_dirty_flags(&self) -> Result<(), MemPoolStatus> {
        self.exclusive();

        let frames = unsafe { &*self.frames.get() };

        for frame in frames.iter() {
            let frame = loop {
                if let Some(guard) = frame.try_write(false) {
                    break guard;
                }
                // spin
                std::hint::spin_loop();
            };
            frame.dirty().store(false, Ordering::Release);
        }

        self.container_file_manager.flush_all().inspect_err(|_| {
            self.release_exclusive();
        })?;

        // container_to_file.clear();
        self.stats.clear();

        self.release_exclusive();
        Ok(())
    }
}

#[cfg(test)]
impl BufferPool {
    pub fn run_checks(&self) {
        self.check_all_frames_unlatched();
        self.check_page_to_frame();
        self.check_frame_id_and_page_id_match();
    }

    pub fn check_all_frames_unlatched(&self) {
        let frames = unsafe { &*self.frames.get() };
        for frame in frames.iter() {
            frame.try_write(false).unwrap();
        }
    }

    // Invariant: page_to_frame contains all the pages in the buffer pool
    pub fn check_page_to_frame(&self) {
        let page_to_frame = unsafe { &*self.page_to_frame.get() };
        let mut index_to_id = HashMap::new();
        for (k, &v) in page_to_frame.iter() {
            index_to_id.insert(v, k);
        }
        let frames = unsafe { &*self.frames.get() };
        for (i, frame) in frames.iter().enumerate() {
            let frame = frame.read();
            if index_to_id.contains_key(&i) {
                assert_eq!(frame.page_key().unwrap(), *index_to_id[&i]);
            } else {
                assert_eq!(frame.page_key(), &None);
            }
        }
        // println!("page_to_frame: {:?}", page_to_frame);
    }

    pub fn check_frame_id_and_page_id_match(&self) {
        let frames = unsafe { &*self.frames.get() };
        for frame in frames.iter() {
            let frame = frame.read();
            if let Some(key) = frame.page_key() {
                let page_id = frame.get_id();
                assert_eq!(key.page_id, page_id);
            }
        }
    }

    pub fn is_in_buffer_pool(&self, key: PageFrameKey) -> bool {
        let page_to_frame = unsafe { &*self.page_to_frame.get() };
        page_to_frame.contains_key(&key.p_key())
    }
}

unsafe impl Sync for BufferPool {}

#[cfg(test)]
mod tests {
    #[allow(unused_imports)]
    use crate::log;
    use crate::log_info;

    use super::*;
    use std::thread::{self};
    use tempfile::TempDir;

    #[test]
    fn test_bp_and_frame_latch() {
        let temp_dir = TempDir::new().unwrap();
        let db_id = 0;
        {
            let num_frames = 10;
            let bp = BufferPool::new(&temp_dir, num_frames, false).unwrap();
            let c_key = ContainerKey::new(db_id, 0);
            let frame = bp.create_new_page_for_write(c_key).unwrap();
            let key = frame.page_frame_key().unwrap();
            drop(frame);

            let num_threads = 3;
            let num_iterations = 80; // Note: u8 max value is 255
            thread::scope(|s| {
                for _ in 0..num_threads {
                    s.spawn(|| {
                        for _ in 0..num_iterations {
                            loop {
                                if let Ok(mut guard) = bp.get_page_for_write(key) {
                                    guard[0] += 1;
                                    break;
                                } else {
                                    // spin
                                    log_info!("Spin");
                                    std::hint::spin_loop();
                                }
                            }
                        }
                    });
                }
            });
            bp.run_checks();
            {
                let guard = bp.get_page_for_read(key).unwrap();
                assert_eq!(guard[0], num_threads * num_iterations);
            }
            bp.run_checks();
        }
    }

    #[test]
    fn test_bp_write_back_simple() {
        let temp_dir = TempDir::new().unwrap();
        let db_id = 0;
        {
            let num_frames = 1;
            let bp = BufferPool::new(&temp_dir, num_frames, false).unwrap();
            let c_key = ContainerKey::new(db_id, 0);

            let key1 = {
                let mut guard = bp.create_new_page_for_write(c_key).unwrap();
                guard[0] = 1;
                guard.page_frame_key().unwrap()
            };
            let key2 = {
                let mut guard = bp.create_new_page_for_write(c_key).unwrap();
                guard[0] = 2;
                guard.page_frame_key().unwrap()
            };
            bp.run_checks();
            // check contents of evicted page
            {
                let guard = bp.get_page_for_read(key1).unwrap();
                assert_eq!(guard[0], 1);
            }
            // check contents of the page in the buffer pool
            {
                let guard = bp.get_page_for_read(key2).unwrap();
                assert_eq!(guard[0], 2);
            }
            bp.run_checks();
        }
    }

    #[test]
    fn test_bp_write_back_many() {
        let temp_dir = TempDir::new().unwrap();
        let db_id = 0;
        {
            let mut keys = Vec::new();
            let num_frames = 1;
            let bp = BufferPool::new(&temp_dir, num_frames, false).unwrap();
            let c_key = ContainerKey::new(db_id, 0);

            for i in 0..100 {
                let mut guard = bp.create_new_page_for_write(c_key).unwrap();
                guard[0] = i;
                keys.push(guard.page_frame_key().unwrap());
            }
            bp.run_checks();
            for (i, key) in keys.iter().enumerate() {
                let guard = bp.get_page_for_read(*key).unwrap();
                assert_eq!(guard[0], i as u8);
            }
            bp.run_checks();
        }
    }

    #[test]
    fn test_bp_create_new_page() {
        let temp_dir = TempDir::new().unwrap();
        let db_id = 0;

        let num_frames = 2;
        let bp = BufferPool::new(&temp_dir, num_frames, false).unwrap();
        let c_key = ContainerKey::new(db_id, 0);

        let num_traversal = 100;

        let mut count = 0;
        let mut keys = Vec::new();

        for _ in 0..num_traversal {
            let mut guard1 = bp.create_new_page_for_write(c_key).unwrap();
            guard1[0] = count;
            count += 1;
            keys.push(guard1.page_frame_key().unwrap());

            let mut guard2 = bp.create_new_page_for_write(c_key).unwrap();
            guard2[0] = count;
            count += 1;
            keys.push(guard2.page_frame_key().unwrap());
        }

        bp.run_checks();

        // Traverse by 2 pages at a time
        for i in 0..num_traversal {
            let guard1 = bp.get_page_for_read(keys[i * 2]).unwrap();
            assert_eq!(guard1[0], i as u8 * 2);
            let guard2 = bp.get_page_for_read(keys[i * 2 + 1]).unwrap();
            assert_eq!(guard2[0], i as u8 * 2 + 1);
        }

        bp.run_checks();
    }

    #[test]
    fn test_bp_all_frames_latched() {
        let temp_dir = TempDir::new().unwrap();
        let db_id = 0;

        let num_frames = 1;
        let bp = BufferPool::new(&temp_dir, num_frames, false).unwrap();
        let c_key = ContainerKey::new(db_id, 0);

        let mut guard1 = bp.create_new_page_for_write(c_key).unwrap();
        guard1[0] = 1;

        // Try to get a new page for write. This should fail because all the frames are latched.
        let res = bp.create_new_page_for_write(c_key);
        assert_eq!(res.unwrap_err(), MemPoolStatus::CannotEvictPage);

        drop(guard1);

        // Now, we should be able to get a new page for write.
        let guard2 = bp.create_new_page_for_write(c_key).unwrap();
        drop(guard2);
    }

    #[test]
    fn test_bp_clear_frames() {
        let temp_dir = TempDir::new().unwrap();
        let db_id = 0;

        let num_frames = 10;
        let bp = BufferPool::new(&temp_dir, num_frames, false).unwrap();
        let c_key = ContainerKey::new(db_id, 0);

        let mut keys = Vec::new();
        for i in 0..num_frames * 2 {
            let mut guard = bp.create_new_page_for_write(c_key).unwrap();
            guard[0] = i as u8;
            keys.push(guard.page_frame_key().unwrap());
        }

        bp.run_checks();

        // Clear the buffer pool
        bp.flush_all_and_reset().unwrap();

        bp.run_checks();

        // Check the contents of the pages
        for (i, key) in keys.iter().enumerate() {
            let guard = bp.get_page_for_read(*key).unwrap();
            assert_eq!(guard[0], i as u8);
        }

        bp.run_checks();
    }

    #[test]
    fn test_bp_clear_frames_durable() {
        let temp_dir = TempDir::new().unwrap();
        let db_id = 0;

        let num_frames = 10;
        let bp1 = BufferPool::new(&temp_dir, num_frames, false).unwrap();
        let c_key = ContainerKey::new(db_id, 0);

        let mut keys = Vec::new();
        for i in 0..num_frames * 10 {
            let mut guard = bp1.create_new_page_for_write(c_key).unwrap();
            guard[0] = i as u8;
            keys.push(guard.page_frame_key().unwrap());
        }

        bp1.run_checks();

        // Clear the buffer pool
        bp1.flush_all_and_reset().unwrap();

        bp1.run_checks();

        drop(bp1); // Drop will also clear the buffer pool

        // Create a new buffer pool
        let bp2 = BufferPool::new(&temp_dir, num_frames * 2, false).unwrap();

        bp2.run_checks();

        // Check the contents of the pages
        for (i, key) in keys.iter().enumerate() {
            let guard = bp2.get_page_for_read(*key).unwrap();
            assert_eq!(guard[0], i as u8);
        }

        bp2.run_checks();
    }

    #[test]
    fn test_bp_stats() {
        let temp_dir = TempDir::new().unwrap();
        let db_id = 0;

        let num_frames = 1;
        let bp = BufferPool::new(&temp_dir, num_frames, false).unwrap();
        let c_key = ContainerKey::new(db_id, 0);

        let key_1 = {
            let mut guard = bp.create_new_page_for_write(c_key).unwrap();
            guard[0] = 1;
            guard.page_frame_key().unwrap()
        };

        let stats = bp.eviction_stats();
        println!("{}", stats);

        let key_2 = {
            let mut guard = bp.create_new_page_for_write(c_key).unwrap();
            guard[0] = 2;
            guard.page_frame_key().unwrap()
        };

        let stats = bp.eviction_stats();
        println!("{}", stats);

        {
            let guard = bp.get_page_for_read(key_1).unwrap();
            assert_eq!(guard[0], 1);
        }

        let stats = bp.eviction_stats();
        println!("{}", stats);

        {
            let guard = bp.get_page_for_read(key_2).unwrap();
            assert_eq!(guard[0], 2);
        }

        let stats = bp.eviction_stats();
        println!("{}", stats);
    }
}<|MERGE_RESOLUTION|>--- conflicted
+++ resolved
@@ -560,14 +560,6 @@
                     }
                 }
 
-<<<<<<< HEAD
-        let fm = container_to_file.entry(c_key).or_insert_with(|| {
-            match FileManager::new(self.path.join(c_key.db_id.to_string()), c_key.c_id){
-                Ok(x) => x,
-                Err(y) => panic!("{:?}", y),
-            }
-        });
-=======
                 // Insert the new mapping
                 let start_page_id =
                     file_page_counter.fetch_add(num_pages, Ordering::Relaxed) as u32;
@@ -576,7 +568,6 @@
                     let key = PageKey::new(c_key, page_id);
                     page_to_frame.insert(key, victim.frame_id() as usize);
                 }
->>>>>>> 616b31ce
 
                 self.release_exclusive();
                 start_page_id
