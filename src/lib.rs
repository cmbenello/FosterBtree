pub mod buffer_frame;
pub mod buffer_pool;
<<<<<<< HEAD
pub mod eviction_policy;
mod file_manager;
pub mod foster_btree_page;
pub mod heap_page;
pub mod lfu_eviction_policy;
=======
mod eviction_policy;

pub mod foster_btree_page;
pub mod heap_page;

mod file_manager;
>>>>>>> 1a1c63a9
pub mod page;

mod log_buffer;
mod log_record;

mod random;
mod rwlatch;
pub mod sieve_eviction_policy;
mod utils;<|MERGE_RESOLUTION|>--- conflicted
+++ resolved
@@ -1,19 +1,12 @@
 pub mod buffer_frame;
 pub mod buffer_pool;
-<<<<<<< HEAD
-pub mod eviction_policy;
-mod file_manager;
-pub mod foster_btree_page;
-pub mod heap_page;
-pub mod lfu_eviction_policy;
-=======
-mod eviction_policy;
-
 pub mod foster_btree_page;
 pub mod heap_page;
 
+pub mod eviction_policy;
+pub mod lfu_eviction_policy;
+
 mod file_manager;
->>>>>>> 1a1c63a9
 pub mod page;
 
 mod log_buffer;
