use std::sync::Arc;

use crate::bp::MemPoolStatus;

pub mod append_only_store;
<<<<<<< HEAD
pub mod sorted_run_store;
pub mod gensort_store;
pub mod bloom_chain;
=======
>>>>>>> 616b31ce
pub mod chain;
pub mod fbt;
pub mod hash_fbt;
pub mod hashindex;

#[derive(Debug, PartialEq)]
pub enum AccessMethodError {
    KeyNotFound,
    KeyDuplicate,
    NotEnoughMemory,
    PageReadLatchFailed,
    PageWriteLatchFailed,
    RecordTooLarge,
    OutOfSpace, // For ReadOptimizedPage
    OutOfSpaceForUpdate(Vec<u8>),
    Other(String),
}

impl From<MemPoolStatus> for AccessMethodError {
    fn from(status: MemPoolStatus) -> AccessMethodError {
        match status {
            MemPoolStatus::CannotEvictPage => AccessMethodError::NotEnoughMemory,
            MemPoolStatus::FrameReadLatchGrantFailed => AccessMethodError::PageReadLatchFailed,
            MemPoolStatus::FrameWriteLatchGrantFailed => AccessMethodError::PageWriteLatchFailed,
            e => {
                panic!("Unexpected MemPoolStatus: {:?}", e)
            }
        }
    }
}

pub mod prelude {
    pub use super::append_only_store::prelude::*;
    pub use super::chain::prelude::*;
    pub use super::fbt::prelude::*;
    pub use super::hash_fbt::prelude::*;
    pub use super::hashindex::prelude::*;
    pub use super::AccessMethodError;
    pub use super::{NonUniqueKeyIndex, OrderedUniqueKeyIndex, UniqueKeyIndex};
}

pub type FilterType = Arc<dyn Fn(&[u8], &[u8]) -> bool + Send + Sync>;

pub trait UniqueKeyIndex {
    type Iter: Iterator<Item = (Vec<u8>, Vec<u8>)>;
    fn insert(&self, key: &[u8], value: &[u8]) -> Result<(), AccessMethodError>;
    fn get(&self, key: &[u8]) -> Result<Vec<u8>, AccessMethodError>;
    fn delete(&self, key: &[u8]) -> Result<(), AccessMethodError>;
    fn update(&self, key: &[u8], value: &[u8]) -> Result<(), AccessMethodError>;
    fn upsert(&self, key: &[u8], value: &[u8]) -> Result<(), AccessMethodError>;
    fn upsert_with_merge(
        &self,
        key: &[u8],
        value: &[u8],
        merge_fn: impl Fn(&[u8], &[u8]) -> Vec<u8>,
    ) -> Result<(), AccessMethodError>;
    fn scan(self: &Arc<Self>) -> Self::Iter;
    fn scan_with_filter(self: &Arc<Self>, filter: FilterType) -> Self::Iter;
}

pub trait OrderedUniqueKeyIndex: UniqueKeyIndex {
    type RangeIter: Iterator<Item = (Vec<u8>, Vec<u8>)>;
    fn scan_range(self: &Arc<Self>, start_key: &[u8], end_key: &[u8]) -> Self::RangeIter;
    fn scan_range_with_filter(
        self: &Arc<Self>,
        start_key: &[u8],
        end_key: &[u8],
        filter: FilterType,
    ) -> Self::RangeIter;
}

pub trait NonUniqueKeyIndex {
    type Iter: Iterator<Item = (Vec<u8>, Vec<u8>)>;
    fn append(&mut self, key: &[u8], value: &[u8]) -> Result<(), AccessMethodError>;
    fn scan(self: &Arc<Self>) -> impl Iterator<Item = (Vec<u8>, Vec<u8>)>;
    fn scan_key(self: &Arc<Self>, key: &[u8]) -> Self::Iter;
}<|MERGE_RESOLUTION|>--- conflicted
+++ resolved
@@ -3,12 +3,9 @@
 use crate::bp::MemPoolStatus;
 
 pub mod append_only_store;
-<<<<<<< HEAD
 pub mod sorted_run_store;
 pub mod gensort_store;
 pub mod bloom_chain;
-=======
->>>>>>> 616b31ce
 pub mod chain;
 pub mod fbt;
 pub mod hash_fbt;
