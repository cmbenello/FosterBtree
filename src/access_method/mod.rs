<<<<<<< HEAD
use std::sync::Arc;

use crate::bp::MemPoolStatus;
=======
use crate::bp::{FrameWriteGuard, MemPoolStatus};
>>>>>>> 3ee9d415

pub mod append_only_store;
pub mod chain;
pub mod fbt;
pub mod hash_fbt;
pub mod hashindex;

#[derive(Debug, PartialEq)]
pub enum AccessMethodError {
    KeyNotFound,
    KeyDuplicate,
    KeyNotInPageRange, // For Btree
    PageReadLatchFailed,
    PageWriteLatchFailed,
    RecordTooLarge,
    MemPoolStatus(MemPoolStatus),
    OutOfSpace, // For ReadOptimizedPage
    OutOfSpaceForUpdate(Vec<u8>),
    Other(String),
}

pub mod prelude {
    pub use super::append_only_store::prelude::*;
    pub use super::fbt::prelude::*;
    pub use super::hash_fbt::prelude::*;
    pub use super::hashindex::prelude::*;
    pub use super::AccessMethodError;
    pub use super::{NonUniqueKeyIndex, OrderedUniqueKeyIndex, UniqueKeyIndex};
}

pub trait UniqueKeyIndex {
    type Iter: Iterator<Item = (Vec<u8>, Vec<u8>)>;
    fn insert(&self, key: &[u8], value: &[u8]) -> Result<(), AccessMethodError>;
    fn get(&self, key: &[u8]) -> Result<Vec<u8>, AccessMethodError>;
    fn delete(&self, key: &[u8]) -> Result<(), AccessMethodError>;
    fn update(&self, key: &[u8], value: &[u8]) -> Result<(), AccessMethodError>;
    fn upsert(&self, key: &[u8], value: &[u8]) -> Result<(), AccessMethodError>;
    fn upsert_with_merge(
        &self,
        key: &[u8],
        value: &[u8],
        merge_fn: impl Fn(&[u8], &[u8]) -> Vec<u8>,
    ) -> Result<(), AccessMethodError>;
    fn scan(self: &Arc<Self>) -> Self::Iter;
    fn scan_with_filter(
        self: &Arc<Self>,
        filter: Box<dyn FnMut(&[u8], &[u8]) -> bool>,
    ) -> Self::Iter;
}

pub trait OrderedUniqueKeyIndex: UniqueKeyIndex {
    type RangeIter: Iterator<Item = (Vec<u8>, Vec<u8>)>;
    fn scan_range(self: &Arc<Self>, start_key: &[u8], end_key: &[u8]) -> Self::RangeIter;
    fn scan_range_with_filter(
        self: &Arc<Self>,
        start_key: &[u8],
        end_key: &[u8],
        filter: Box<dyn FnMut(&[u8], &[u8]) -> bool>,
    ) -> Self::RangeIter;
}

pub trait NonUniqueKeyIndex {
    type Iter: Iterator<Item = (Vec<u8>, Vec<u8>)>;
    fn append(&mut self, key: &[u8], value: &[u8]) -> Result<(), AccessMethodError>;
    fn scan(self: &Arc<Self>) -> impl Iterator<Item = (Vec<u8>, Vec<u8>)>;
    fn scan_key(self: &Arc<Self>, key: &[u8]) -> Self::Iter;
}<|MERGE_RESOLUTION|>--- conflicted
+++ resolved
@@ -1,10 +1,6 @@
-<<<<<<< HEAD
 use std::sync::Arc;
 
 use crate::bp::MemPoolStatus;
-=======
-use crate::bp::{FrameWriteGuard, MemPoolStatus};
->>>>>>> 3ee9d415
 
 pub mod append_only_store;
 pub mod chain;
